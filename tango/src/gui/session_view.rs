use fluent_templates::Loader;

use crate::{discord, gui, i18n, input, session, stats, sync, video};

mod replay_controls_window;

pub struct State {
    vbuf: Option<VBuf>,
    opponent_save_view: gui::save_view::State,
    own_save_view: gui::save_view::State,
    debug_window: Option<gui::debug_window::State>,
}

impl State {
    pub fn new() -> State {
        Self {
            vbuf: None,
            opponent_save_view: gui::save_view::State::new(),
            own_save_view: gui::save_view::State::new(),
            debug_window: None,
        }
    }
}

struct VBuf {
    image: egui::ColorImage,
    texture: egui::TextureHandle,
}

impl VBuf {
    fn new(ctx: &egui::Context, width: usize, height: usize) -> Self {
        VBuf {
            image: egui::ColorImage::new([width, height], egui::Color32::BLACK),
            texture: ctx.load_texture(
                "vbuf",
                egui::ColorImage::new([width, height], egui::Color32::BLACK),
                egui::TextureOptions::NEAREST,
            ),
        }
    }
}

fn show_emulator(
    ui: &mut egui::Ui,
    session: &session::Session,
    video_filter: &str,
    max_scale: u32,
    integer_scaling: bool,
    vbuf: &mut Option<VBuf>,
) {
    let video_filter = video::filter_by_name(video_filter).unwrap_or(Box::new(video::NullFilter));

    // Apply stupid video scaling filter that only mint wants 🥴
    let [vbuf_width, vbuf_height] =
        video_filter.output_size([mgba::gba::SCREEN_WIDTH as usize, mgba::gba::SCREEN_HEIGHT as usize]);

    let vbuf = if !vbuf
        .as_ref()
        .map(|vbuf| vbuf.texture.size() == [vbuf_width, vbuf_height])
        .unwrap_or(false)
    {
        log::info!("vbuf reallocation: ({}, {})", vbuf_width, vbuf_height);
        vbuf.insert(VBuf::new(ui.ctx(), vbuf_width, vbuf_height))
    } else {
        vbuf.as_mut().unwrap()
    };

    video_filter.apply(
        &session.lock_vbuf(),
        bytemuck::cast_slice_mut(&mut vbuf.image.pixels[..]),
        [mgba::gba::SCREEN_WIDTH as usize, mgba::gba::SCREEN_HEIGHT as usize],
    );

    vbuf.texture.set(vbuf.image.clone(), egui::TextureOptions::NEAREST);

    let gba_screen_size = egui::Vec2::new(mgba::gba::SCREEN_WIDTH as _, mgba::gba::SCREEN_HEIGHT as _);
    let pixels_per_point = ui.ctx().pixels_per_point();
    let mut scaling_factor: f32 = egui::Vec2::min_elem(ui.available_size() * pixels_per_point / gba_screen_size);

    if integer_scaling {
        scaling_factor = scaling_factor.floor();
    }

    scaling_factor = scaling_factor.max(1.0);

    if max_scale > 0 {
        scaling_factor = scaling_factor.min(max_scale as _);
    }
<<<<<<< HEAD

    let scaled_size = gba_screen_size * scaling_factor / pixels_per_point;
    let center = (ui.available_size() * 0.5 * pixels_per_point).floor() / pixels_per_point;
    let rect = egui::Rect::from_center_size(center.to_pos2(), scaled_size);

    ui.put(rect, egui::Image::new(&vbuf.texture, scaled_size));
=======
    ui.image((
        vbuf.texture.id(),
        egui::Vec2::new(
            mgba::gba::SCREEN_WIDTH as f32 * scaling_factor as f32 / ui.ctx().pixels_per_point(),
            mgba::gba::SCREEN_HEIGHT as f32 * scaling_factor as f32 / ui.ctx().pixels_per_point(),
        ),
    ));
>>>>>>> 81d6d0d1
    ui.ctx().request_repaint();
}

pub fn show(
    ctx: &egui::Context,
    language: &unic_langid::LanguageIdentifier,
    clipboard: &mut arboard::Clipboard,
    font_families: &gui::FontFamilies,
    input_state: &input::State,
    input_mapping: &input::Mapping,
    session: &session::Session,
    video_filter: &str,
    integer_scaling: bool,
    max_scale: u32,
    speed_change_factor: f32,
    show_own_setup: bool,
    crashstates_path: &std::path::Path,
    last_mouse_motion_time: &Option<std::time::Instant>,
    show_escape_window: &mut Option<gui::escape_window::State>,
    fps_counter: std::sync::Arc<parking_lot::Mutex<stats::Counter>>,
    emu_tps_counter: std::sync::Arc<parking_lot::Mutex<stats::Counter>>,
    show_debug: bool,
    always_show_status_bar: Option<bool>,
    state: &mut State,
    discord_client: &mut discord::Client,
) {
    if input_mapping.menu.iter().any(|c| c.is_pressed(input_state)) {
        *show_escape_window = if show_escape_window.is_some() {
            None
        } else {
            Some(gui::escape_window::State::new())
        };
    }

    let game_info = session.game_info();
    match session.mode() {
        session::Mode::SinglePlayer(_) => {
            discord_client.set_current_activity(Some(discord::make_single_player_activity(
                session.start_time(),
                language,
                Some(discord::make_game_info(
                    game_info.game,
                    game_info.patch.as_ref().map(|(name, version)| (name.as_str(), version)),
                    language,
                )),
            )));
        }
        session::Mode::PvP(_) => {
            discord_client.set_current_activity(Some(discord::make_in_progress_activity(
                session.start_time(),
                language,
                Some(discord::make_game_info(
                    game_info.game,
                    game_info.patch.as_ref().map(|(name, version)| (name.as_str(), version)),
                    language,
                )),
            )));
        }
        session::Mode::Replayer => {
            discord_client.set_current_activity(Some(discord::make_base_activity(None)));
        }
    }

    match session.mode() {
        session::Mode::SinglePlayer(_) => {
            session.set_fps_target(if input_mapping.speed_change.iter().any(|c| c.is_active(input_state)) {
                session::EXPECTED_FPS * speed_change_factor
            } else {
                session::EXPECTED_FPS
            });
        }
        session::Mode::Replayer => {
            replay_controls_window::show(ctx, session, language, last_mouse_motion_time);
        }
        _ => {}
    }

    // If we've crashed, log the error and panic.
    if let Some(thread_handle) = session.has_crashed() {
        // HACK: No better way to lock the core.
        let mut audio_guard = thread_handle.lock_audio();
        let core = audio_guard.core_mut();
        log::error!(
            r#"mgba thread crashed @ thumb pc = {:08x}!
 r0 = {:08x},  r1 = {:08x},  r2 = {:08x},  r3 = {:08x},
 r4 = {:08x},  r5 = {:08x},  r6 = {:08x},  r7 = {:08x},
 r8 = {:08x},  r9 = {:08x}, r10 = {:08x}, r11 = {:08x},
r12 = {:08x}, r13 = {:08x}, r14 = {:08x}, r15 = {:08x},
cpsr = {:08x}"#,
            core.as_ref().gba().cpu().thumb_pc(),
            core.as_ref().gba().cpu().gpr(0),
            core.as_ref().gba().cpu().gpr(1),
            core.as_ref().gba().cpu().gpr(2),
            core.as_ref().gba().cpu().gpr(3),
            core.as_ref().gba().cpu().gpr(4),
            core.as_ref().gba().cpu().gpr(5),
            core.as_ref().gba().cpu().gpr(6),
            core.as_ref().gba().cpu().gpr(7),
            core.as_ref().gba().cpu().gpr(8),
            core.as_ref().gba().cpu().gpr(9),
            core.as_ref().gba().cpu().gpr(10),
            core.as_ref().gba().cpu().gpr(11),
            core.as_ref().gba().cpu().gpr(12),
            core.as_ref().gba().cpu().gpr(13),
            core.as_ref().gba().cpu().gpr(14),
            core.as_ref().gba().cpu().gpr(15),
            core.as_ref().gba().cpu().cpsr(),
        );
        let state = core.save_state().unwrap();
        let crashstate_path = crashstates_path.join(format!(
                "{}.state",
                time::OffsetDateTime::from(std::time::SystemTime::now())
                    .format(time::macros::format_description!(
                        "[year padding:zero][month padding:zero repr:numerical][day padding:zero][hour padding:zero][minute padding:zero][second padding:zero]"
                    ))
                    .expect("format time"),
            ));
        log::error!("writing crashstate to {}", crashstate_path.display());
        std::fs::write(crashstate_path, state.as_slice()).unwrap();
        panic!("not possible to proceed any further! aborting!");
    }

    if show_own_setup {
        if let Some(own_setup) = session.own_setup().as_ref() {
            egui::SidePanel::left("own-setup-panel").show(ctx, |ui| {
                egui::ScrollArea::horizontal()
                    .auto_shrink([false, false])
                    .show(ui, |ui| {
                        ui.heading(i18n::LOCALES.lookup(language, "own-setup").unwrap());
                        gui::save_view::show(
                            ui,
                            false,
                            clipboard,
                            font_families,
                            language,
                            &own_setup.game_lang,
                            own_setup.save.as_ref(),
                            own_setup.assets.as_ref(),
                            &mut state.own_save_view,
                            true,
                        )
                    });
            });
        }
    }

    if let Some(opponent_setup) = session.opponent_setup().as_ref() {
        egui::SidePanel::right("opponent-setup-panel").show(ctx, |ui| {
            egui::ScrollArea::horizontal()
                .auto_shrink([false, false])
                .show(ui, |ui| {
                    ui.heading(i18n::LOCALES.lookup(language, "opponent-setup").unwrap());
                    gui::save_view::show(
                        ui,
                        false,
                        clipboard,
                        font_families,
                        language,
                        &opponent_setup.game_lang,
                        opponent_setup.save.as_ref(),
                        opponent_setup.assets.as_ref(),
                        &mut state.opponent_save_view,
                        true,
                    );
                });
        });
    }

    if always_show_status_bar.unwrap_or(false) {
        // This shows the status bar on top of everything.
        show_status_bar(
            ctx,
            language,
            session,
            show_debug,
            &mut state.debug_window,
            fps_counter.clone(),
            emu_tps_counter.clone(),
        );
    }

    egui::CentralPanel::default()
        .frame(egui::Frame::none().fill(egui::Color32::BLACK))
        .show(ctx, |ui| {
            ui.with_layout(
                egui::Layout::centered_and_justified(egui::Direction::LeftToRight),
                |ui| {
                    show_emulator(ui, session, video_filter, max_scale, integer_scaling, &mut state.vbuf);
                },
            );
        });

    const HIDE_AFTER: std::time::Duration = std::time::Duration::from_secs(3);
    if always_show_status_bar.is_none()
        && last_mouse_motion_time
            .map(|t| std::time::Instant::now() - t < HIDE_AFTER)
            .unwrap_or(false)
    {
        // This adjusts the layout.
        show_status_bar(
            ctx,
            language,
            session,
            show_debug,
            &mut state.debug_window,
            fps_counter.clone(),
            emu_tps_counter.clone(),
        );
    }
    gui::debug_window::show(ctx, language, session, &mut state.debug_window);
}

fn show_status_bar(
    ctx: &egui::Context,
    language: &unic_langid::LanguageIdentifier,
    session: &session::Session,
    show_debug: bool,
    debug_window: &mut Option<gui::debug_window::State>,
    fps_counter: std::sync::Arc<parking_lot::Mutex<stats::Counter>>,
    emu_tps_counter: std::sync::Arc<parking_lot::Mutex<stats::Counter>>,
) {
    egui::TopBottomPanel::bottom("session-status-bar").show(ctx, |ui| {
        ui.horizontal(|ui| {
            ui.with_layout(egui::Layout::right_to_left(egui::Align::Center), |ui| {
                let (tps_adjustment, latency, round_info) = (|| {
                    let pvp = if let session::Mode::PvP(pvp) = session.mode() {
                        pvp
                    } else {
                        return (0.0, None, None);
                    };

                    let match_ = pvp.match_.blocking_lock();
                    let match_ = if let Some(match_) = &*match_ {
                        match_
                    } else {
                        return (0.0, None, None);
                    };

                    let latency = sync::block_on(pvp.latency());

                    let round_state = match_.lock_round_state();
                    let round = if let Some(round) = round_state.round.as_ref() {
                        round
                    } else {
                        return (0.0, Some(latency), None);
                    };

                    (
                        round.tps_adjustment(),
                        Some(latency),
                        Some((
                            round.local_queue_length(),
                            round.remote_queue_length(),
                            round.local_delay(),
                            round.current_tick(),
                            round.local_player_index(),
                        )),
                    )
                })();

                if show_debug {
                    let debug_window_open = debug_window.is_some();
                    if ui
                        .selectable_label(debug_window_open, "🪲")
                        .on_hover_text(i18n::LOCALES.lookup(language, "debug").unwrap())
                        .clicked()
                    {
                        *debug_window = if debug_window.is_some() {
                            None
                        } else {
                            Some(gui::debug_window::State::new())
                        };
                    }
                }

                if show_debug {
                    ui.add(egui::Separator::default().vertical());
                    ui.monospace(format!(
                        "fps {:7.2}",
                        1.0 / fps_counter.lock().mean_duration().as_secs_f32()
                    ));

                    ui.add(egui::Separator::default().vertical());
                    ui.monospace(format!(
                        "tps {:7.2} ({:+5.2})",
                        1.0 / emu_tps_counter.lock().mean_duration().as_secs_f32(),
                        tps_adjustment
                    ));
                }

                if let Some((local_qlen, remote_qlen, local_delay, current_tick, _)) = round_info {
                    if show_debug {
                        ui.add(egui::Separator::default().vertical());
                        ui.monospace(format!(
                            "qlen {:2} vs {:2} (delay = {:2})",
                            local_qlen, remote_qlen, local_delay
                        ));

                        ui.add(egui::Separator::default().vertical());
                        ui.monospace(format!("tick {:5}", current_tick));
                    } else {
                        ui.add(egui::Separator::default().vertical());
                        ui.monospace(format!("rollback ticks {:2}", local_qlen.saturating_sub(remote_qlen)));
                    }
                }

                if let Some(latency) = latency {
                    ui.add(egui::Separator::default().vertical());
                    ui.monospace(format!("ping {:4}ms", latency.as_millis()));
                }

                if let Some((_, _, _, _, local_player_index)) = round_info {
                    ui.add(egui::Separator::default().vertical());
                    ui.monospace(format!("P{}", local_player_index + 1));
                }

                ui.add(egui::Separator::default().vertical());
            });
        });
    });
}<|MERGE_RESOLUTION|>--- conflicted
+++ resolved
@@ -86,22 +86,12 @@
     if max_scale > 0 {
         scaling_factor = scaling_factor.min(max_scale as _);
     }
-<<<<<<< HEAD
 
     let scaled_size = gba_screen_size * scaling_factor / pixels_per_point;
     let center = (ui.available_size() * 0.5 * pixels_per_point).floor() / pixels_per_point;
     let rect = egui::Rect::from_center_size(center.to_pos2(), scaled_size);
 
     ui.put(rect, egui::Image::new(&vbuf.texture, scaled_size));
-=======
-    ui.image((
-        vbuf.texture.id(),
-        egui::Vec2::new(
-            mgba::gba::SCREEN_WIDTH as f32 * scaling_factor as f32 / ui.ctx().pixels_per_point(),
-            mgba::gba::SCREEN_HEIGHT as f32 * scaling_factor as f32 / ui.ctx().pixels_per_point(),
-        ),
-    ));
->>>>>>> 81d6d0d1
     ui.ctx().request_repaint();
 }
 
